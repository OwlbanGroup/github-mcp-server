package github

import (
	"context"
	"encoding/json"
	"fmt"
	"io"
	"net/http"
	"strings"
	"time"

	ghErrors "github.com/github/github-mcp-server/pkg/errors"
	"github.com/github/github-mcp-server/pkg/translations"
	"github.com/go-viper/mapstructure/v2"
	"github.com/google/go-github/v74/github"
	"github.com/mark3labs/mcp-go/mcp"
	"github.com/mark3labs/mcp-go/server"
	"github.com/shurcooL/githubv4"
)

// IssueFragment represents a fragment of an issue node in the GraphQL API.
type IssueFragment struct {
	Number     githubv4.Int
	Title      githubv4.String
	Body       githubv4.String
	State      githubv4.String
	DatabaseID int64

	Author struct {
		Login githubv4.String
	}
	CreatedAt githubv4.DateTime
	UpdatedAt githubv4.DateTime
	Labels    struct {
		Nodes []struct {
			Name        githubv4.String
			ID          githubv4.String
			Description githubv4.String
		}
	} `graphql:"labels(first: 100)"`
	Comments struct {
		TotalCount githubv4.Int
	} `graphql:"comments"`
}

// Common interface for all issue query types
type IssueQueryResult interface {
	GetIssueFragment() IssueQueryFragment
}

type IssueQueryFragment struct {
	Nodes    []IssueFragment `graphql:"nodes"`
	PageInfo struct {
		HasNextPage     githubv4.Boolean
		HasPreviousPage githubv4.Boolean
		StartCursor     githubv4.String
		EndCursor       githubv4.String
	}
	TotalCount int
}

// ListIssuesQuery is the root query structure for fetching issues with optional label filtering.
type ListIssuesQuery struct {
	Repository struct {
		Issues IssueQueryFragment `graphql:"issues(first: $first, after: $after, states: $states, orderBy: {field: $orderBy, direction: $direction})"`
	} `graphql:"repository(owner: $owner, name: $repo)"`
}

// ListIssuesQueryTypeWithLabels is the query structure for fetching issues with optional label filtering.
type ListIssuesQueryTypeWithLabels struct {
	Repository struct {
		Issues IssueQueryFragment `graphql:"issues(first: $first, after: $after, labels: $labels, states: $states, orderBy: {field: $orderBy, direction: $direction})"`
	} `graphql:"repository(owner: $owner, name: $repo)"`
}

// ListIssuesQueryWithSince is the query structure for fetching issues without label filtering but with since filtering.
type ListIssuesQueryWithSince struct {
	Repository struct {
		Issues IssueQueryFragment `graphql:"issues(first: $first, after: $after, states: $states, orderBy: {field: $orderBy, direction: $direction}, filterBy: {since: $since})"`
	} `graphql:"repository(owner: $owner, name: $repo)"`
}

// ListIssuesQueryTypeWithLabelsWithSince is the query structure for fetching issues with both label and since filtering.
type ListIssuesQueryTypeWithLabelsWithSince struct {
	Repository struct {
		Issues IssueQueryFragment `graphql:"issues(first: $first, after: $after, labels: $labels, states: $states, orderBy: {field: $orderBy, direction: $direction}, filterBy: {since: $since})"`
	} `graphql:"repository(owner: $owner, name: $repo)"`
}

// Implement the interface for all query types
func (q *ListIssuesQueryTypeWithLabels) GetIssueFragment() IssueQueryFragment {
	return q.Repository.Issues
}

func (q *ListIssuesQuery) GetIssueFragment() IssueQueryFragment {
	return q.Repository.Issues
}

func (q *ListIssuesQueryWithSince) GetIssueFragment() IssueQueryFragment {
	return q.Repository.Issues
}

func (q *ListIssuesQueryTypeWithLabelsWithSince) GetIssueFragment() IssueQueryFragment {
	return q.Repository.Issues
}

func getIssueQueryType(hasLabels bool, hasSince bool) any {
	switch {
	case hasLabels && hasSince:
		return &ListIssuesQueryTypeWithLabelsWithSince{}
	case hasLabels:
		return &ListIssuesQueryTypeWithLabels{}
	case hasSince:
		return &ListIssuesQueryWithSince{}
	default:
		return &ListIssuesQuery{}
	}
}

func fragmentToIssue(fragment IssueFragment) *github.Issue {
	// Convert GraphQL labels to GitHub API labels format
	var foundLabels []*github.Label
	for _, labelNode := range fragment.Labels.Nodes {
		foundLabels = append(foundLabels, &github.Label{
			Name:        github.Ptr(string(labelNode.Name)),
			NodeID:      github.Ptr(string(labelNode.ID)),
			Description: github.Ptr(string(labelNode.Description)),
		})
	}

	return &github.Issue{
		Number:    github.Ptr(int(fragment.Number)),
		Title:     github.Ptr(string(fragment.Title)),
		CreatedAt: &github.Timestamp{Time: fragment.CreatedAt.Time},
		UpdatedAt: &github.Timestamp{Time: fragment.UpdatedAt.Time},
		User: &github.User{
			Login: github.Ptr(string(fragment.Author.Login)),
		},
		State:    github.Ptr(string(fragment.State)),
		ID:       github.Ptr(fragment.DatabaseID),
		Body:     github.Ptr(string(fragment.Body)),
		Labels:   foundLabels,
		Comments: github.Ptr(int(fragment.Comments.TotalCount)),
	}
}

// GetIssue creates a tool to get details of a specific issue in a GitHub repository.
func GetIssue(getClient GetClientFn, t translations.TranslationHelperFunc) (tool mcp.Tool, handler server.ToolHandlerFunc) {
	return mcp.NewTool("get_issue",
			mcp.WithDescription(t("TOOL_GET_ISSUE_DESCRIPTION", "Get details of a specific issue in a GitHub repository.")),
			mcp.WithToolAnnotation(mcp.ToolAnnotation{
				Title:        t("TOOL_GET_ISSUE_USER_TITLE", "Get issue details"),
				ReadOnlyHint: ToBoolPtr(true),
			}),
			mcp.WithString("owner",
				mcp.Required(),
				mcp.Description("The owner of the repository"),
			),
			mcp.WithString("repo",
				mcp.Required(),
				mcp.Description("The name of the repository"),
			),
			mcp.WithNumber("issue_number",
				mcp.Required(),
				mcp.Description("The number of the issue"),
			),
		),
		func(ctx context.Context, request mcp.CallToolRequest) (*mcp.CallToolResult, error) {
			owner, err := RequiredParam[string](request, "owner")
			if err != nil {
				return mcp.NewToolResultError(err.Error()), nil
			}
			repo, err := RequiredParam[string](request, "repo")
			if err != nil {
				return mcp.NewToolResultError(err.Error()), nil
			}
			issueNumber, err := RequiredInt(request, "issue_number")
			if err != nil {
				return mcp.NewToolResultError(err.Error()), nil
			}

			client, err := getClient(ctx)
			if err != nil {
				return nil, fmt.Errorf("failed to get GitHub client: %w", err)
			}
			issue, resp, err := client.Issues.Get(ctx, owner, repo, issueNumber)
			if err != nil {
				return nil, fmt.Errorf("failed to get issue: %w", err)
			}
			defer func() { _ = resp.Body.Close() }()

			if resp.StatusCode != http.StatusOK {
				body, err := io.ReadAll(resp.Body)
				if err != nil {
					return nil, fmt.Errorf("failed to read response body: %w", err)
				}
				return mcp.NewToolResultError(fmt.Sprintf("failed to get issue: %s", string(body))), nil
			}

			r, err := json.Marshal(issue)
			if err != nil {
				return nil, fmt.Errorf("failed to marshal issue: %w", err)
			}

			return mcp.NewToolResultText(string(r)), nil
		}
}

// ListIssueTypes creates a tool to list defined issue types for an organization. This can be used to understand supported issue type values for creating or updating issues.
func ListIssueTypes(getClient GetClientFn, t translations.TranslationHelperFunc) (tool mcp.Tool, handler server.ToolHandlerFunc) {

	return mcp.NewTool("list_issue_types",
			mcp.WithDescription(t("TOOL_LIST_ISSUE_TYPES_FOR_ORG", "List supported issue types for repository owner (organization).")),
			mcp.WithToolAnnotation(mcp.ToolAnnotation{
				Title:        t("TOOL_LIST_ISSUE_TYPES_USER_TITLE", "List available issue types"),
				ReadOnlyHint: ToBoolPtr(true),
			}),
			mcp.WithString("owner",
				mcp.Required(),
				mcp.Description("The organization owner of the repository"),
			),
		),
		func(ctx context.Context, request mcp.CallToolRequest) (*mcp.CallToolResult, error) {
			owner, err := RequiredParam[string](request, "owner")
			if err != nil {
				return mcp.NewToolResultError(err.Error()), nil
			}

			client, err := getClient(ctx)
			if err != nil {
				return nil, fmt.Errorf("failed to get GitHub client: %w", err)
			}
			issueTypes, resp, err := client.Organizations.ListIssueTypes(ctx, owner)
			if err != nil {
				return nil, fmt.Errorf("failed to list issue types: %w", err)
			}
			defer func() { _ = resp.Body.Close() }()

			if resp.StatusCode != http.StatusOK {
				body, err := io.ReadAll(resp.Body)
				if err != nil {
					return nil, fmt.Errorf("failed to read response body: %w", err)
				}
				return mcp.NewToolResultError(fmt.Sprintf("failed to list issue types: %s", string(body))), nil
			}

			r, err := json.Marshal(issueTypes)
			if err != nil {
				return nil, fmt.Errorf("failed to marshal issue types: %w", err)
			}

			return mcp.NewToolResultText(string(r)), nil
		}
}

// AddIssueComment creates a tool to add a comment to an issue.
func AddIssueComment(getClient GetClientFn, t translations.TranslationHelperFunc) (tool mcp.Tool, handler server.ToolHandlerFunc) {
	return mcp.NewTool("add_issue_comment",
			mcp.WithDescription(t("TOOL_ADD_ISSUE_COMMENT_DESCRIPTION", "Add a comment to a specific issue in a GitHub repository.")),
			mcp.WithToolAnnotation(mcp.ToolAnnotation{
				Title:        t("TOOL_ADD_ISSUE_COMMENT_USER_TITLE", "Add comment to issue"),
				ReadOnlyHint: ToBoolPtr(false),
			}),
			mcp.WithString("owner",
				mcp.Required(),
				mcp.Description("Repository owner"),
			),
			mcp.WithString("repo",
				mcp.Required(),
				mcp.Description("Repository name"),
			),
			mcp.WithNumber("issue_number",
				mcp.Required(),
				mcp.Description("Issue number to comment on"),
			),
			mcp.WithString("body",
				mcp.Required(),
				mcp.Description("Comment content"),
			),
		),
		func(ctx context.Context, request mcp.CallToolRequest) (*mcp.CallToolResult, error) {
			owner, err := RequiredParam[string](request, "owner")
			if err != nil {
				return mcp.NewToolResultError(err.Error()), nil
			}
			repo, err := RequiredParam[string](request, "repo")
			if err != nil {
				return mcp.NewToolResultError(err.Error()), nil
			}
			issueNumber, err := RequiredInt(request, "issue_number")
			if err != nil {
				return mcp.NewToolResultError(err.Error()), nil
			}
			body, err := RequiredParam[string](request, "body")
			if err != nil {
				return mcp.NewToolResultError(err.Error()), nil
			}

			comment := &github.IssueComment{
				Body: github.Ptr(body),
			}

			client, err := getClient(ctx)
			if err != nil {
				return nil, fmt.Errorf("failed to get GitHub client: %w", err)
			}
			createdComment, resp, err := client.Issues.CreateComment(ctx, owner, repo, issueNumber, comment)
			if err != nil {
				return nil, fmt.Errorf("failed to create comment: %w", err)
			}
			defer func() { _ = resp.Body.Close() }()

			if resp.StatusCode != http.StatusCreated {
				body, err := io.ReadAll(resp.Body)
				if err != nil {
					return nil, fmt.Errorf("failed to read response body: %w", err)
				}
				return mcp.NewToolResultError(fmt.Sprintf("failed to create comment: %s", string(body))), nil
			}

			r, err := json.Marshal(createdComment)
			if err != nil {
				return nil, fmt.Errorf("failed to marshal response: %w", err)
			}

			return mcp.NewToolResultText(string(r)), nil
		}
}

// AddSubIssue creates a tool to add a sub-issue to a parent issue.
func AddSubIssue(getClient GetClientFn, t translations.TranslationHelperFunc) (tool mcp.Tool, handler server.ToolHandlerFunc) {
	return mcp.NewTool("add_sub_issue",
			mcp.WithDescription(t("TOOL_ADD_SUB_ISSUE_DESCRIPTION", "Add a sub-issue to a parent issue in a GitHub repository.")),
			mcp.WithToolAnnotation(mcp.ToolAnnotation{
				Title:        t("TOOL_ADD_SUB_ISSUE_USER_TITLE", "Add sub-issue"),
				ReadOnlyHint: ToBoolPtr(false),
			}),
			mcp.WithString("owner",
				mcp.Required(),
				mcp.Description("Repository owner"),
			),
			mcp.WithString("repo",
				mcp.Required(),
				mcp.Description("Repository name"),
			),
			mcp.WithNumber("issue_number",
				mcp.Required(),
				mcp.Description("The number of the parent issue"),
			),
			mcp.WithNumber("sub_issue_id",
				mcp.Required(),
				mcp.Description("The ID of the sub-issue to add. ID is not the same as issue number"),
			),
			mcp.WithBoolean("replace_parent",
				mcp.Description("When true, replaces the sub-issue's current parent issue"),
			),
		),
		func(ctx context.Context, request mcp.CallToolRequest) (*mcp.CallToolResult, error) {
			owner, err := RequiredParam[string](request, "owner")
			if err != nil {
				return mcp.NewToolResultError(err.Error()), nil
			}
			repo, err := RequiredParam[string](request, "repo")
			if err != nil {
				return mcp.NewToolResultError(err.Error()), nil
			}
			issueNumber, err := RequiredInt(request, "issue_number")
			if err != nil {
				return mcp.NewToolResultError(err.Error()), nil
			}
			subIssueID, err := RequiredInt(request, "sub_issue_id")
			if err != nil {
				return mcp.NewToolResultError(err.Error()), nil
			}
			replaceParent, err := OptionalParam[bool](request, "replace_parent")
			if err != nil {
				return mcp.NewToolResultError(err.Error()), nil
			}

			client, err := getClient(ctx)
			if err != nil {
				return nil, fmt.Errorf("failed to get GitHub client: %w", err)
			}

			subIssueRequest := github.SubIssueRequest{
				SubIssueID:    int64(subIssueID),
				ReplaceParent: ToBoolPtr(replaceParent),
			}

			subIssue, resp, err := client.SubIssue.Add(ctx, owner, repo, int64(issueNumber), subIssueRequest)
			if err != nil {
				return ghErrors.NewGitHubAPIErrorResponse(ctx,
					"failed to add sub-issue",
					resp,
					err,
				), nil
			}

			defer func() { _ = resp.Body.Close() }()

			if resp.StatusCode != http.StatusCreated {
				body, err := io.ReadAll(resp.Body)
				if err != nil {
					return nil, fmt.Errorf("failed to read response body: %w", err)
				}
				return mcp.NewToolResultError(fmt.Sprintf("failed to add sub-issue: %s", string(body))), nil
			}

			r, err := json.Marshal(subIssue)
			if err != nil {
				return nil, fmt.Errorf("failed to marshal response: %w", err)
			}

			return mcp.NewToolResultText(string(r)), nil
		}
}

// ListSubIssues creates a tool to list sub-issues for a GitHub issue.
func ListSubIssues(getClient GetClientFn, t translations.TranslationHelperFunc) (tool mcp.Tool, handler server.ToolHandlerFunc) {
	return mcp.NewTool("list_sub_issues",
			mcp.WithDescription(t("TOOL_LIST_SUB_ISSUES_DESCRIPTION", "List sub-issues for a specific issue in a GitHub repository.")),
			mcp.WithToolAnnotation(mcp.ToolAnnotation{
				Title:        t("TOOL_LIST_SUB_ISSUES_USER_TITLE", "List sub-issues"),
				ReadOnlyHint: ToBoolPtr(true),
			}),
			mcp.WithString("owner",
				mcp.Required(),
				mcp.Description("Repository owner"),
			),
			mcp.WithString("repo",
				mcp.Required(),
				mcp.Description("Repository name"),
			),
			mcp.WithNumber("issue_number",
				mcp.Required(),
				mcp.Description("Issue number"),
			),
			mcp.WithNumber("page",
				mcp.Description("Page number for pagination (default: 1)"),
			),
			mcp.WithNumber("per_page",
				mcp.Description("Number of results per page (max 100, default: 30)"),
			),
		),
		func(ctx context.Context, request mcp.CallToolRequest) (*mcp.CallToolResult, error) {
			owner, err := RequiredParam[string](request, "owner")
			if err != nil {
				return mcp.NewToolResultError(err.Error()), nil
			}
			repo, err := RequiredParam[string](request, "repo")
			if err != nil {
				return mcp.NewToolResultError(err.Error()), nil
			}
			issueNumber, err := RequiredInt(request, "issue_number")
			if err != nil {
				return mcp.NewToolResultError(err.Error()), nil
			}
			page, err := OptionalIntParamWithDefault(request, "page", 1)
			if err != nil {
				return mcp.NewToolResultError(err.Error()), nil
			}
			perPage, err := OptionalIntParamWithDefault(request, "per_page", 30)
			if err != nil {
				return mcp.NewToolResultError(err.Error()), nil
			}

			client, err := getClient(ctx)
			if err != nil {
				return nil, fmt.Errorf("failed to get GitHub client: %w", err)
			}

			opts := &github.IssueListOptions{
				ListOptions: github.ListOptions{
					Page:    page,
					PerPage: perPage,
				},
			}

			subIssues, resp, err := client.SubIssue.ListByIssue(ctx, owner, repo, int64(issueNumber), opts)
			if err != nil {
				return ghErrors.NewGitHubAPIErrorResponse(ctx,
					"failed to list sub-issues",
					resp,
					err,
				), nil
			}

			defer func() { _ = resp.Body.Close() }()

			if resp.StatusCode != http.StatusOK {
				body, err := io.ReadAll(resp.Body)
				if err != nil {
					return nil, fmt.Errorf("failed to read response body: %w", err)
				}
				return mcp.NewToolResultError(fmt.Sprintf("failed to list sub-issues: %s", string(body))), nil
			}

			r, err := json.Marshal(subIssues)
			if err != nil {
				return nil, fmt.Errorf("failed to marshal response: %w", err)
			}

			return mcp.NewToolResultText(string(r)), nil
		}

}

// RemoveSubIssue creates a tool to remove a sub-issue from a parent issue.
// Unlike other sub-issue tools, this currently uses a direct HTTP DELETE request
// because of a bug in the go-github library.
// Once the fix is released, this can be updated to use the library method.
// See: https://github.com/google/go-github/pull/3613
func RemoveSubIssue(getClient GetClientFn, t translations.TranslationHelperFunc) (tool mcp.Tool, handler server.ToolHandlerFunc) {
	return mcp.NewTool("remove_sub_issue",
			mcp.WithDescription(t("TOOL_REMOVE_SUB_ISSUE_DESCRIPTION", "Remove a sub-issue from a parent issue in a GitHub repository.")),
			mcp.WithToolAnnotation(mcp.ToolAnnotation{
				Title:        t("TOOL_REMOVE_SUB_ISSUE_USER_TITLE", "Remove sub-issue"),
				ReadOnlyHint: ToBoolPtr(false),
			}),
			mcp.WithString("owner",
				mcp.Required(),
				mcp.Description("Repository owner"),
			),
			mcp.WithString("repo",
				mcp.Required(),
				mcp.Description("Repository name"),
			),
			mcp.WithNumber("issue_number",
				mcp.Required(),
				mcp.Description("The number of the parent issue"),
			),
			mcp.WithNumber("sub_issue_id",
				mcp.Required(),
				mcp.Description("The ID of the sub-issue to remove. ID is not the same as issue number"),
			),
		),
		func(ctx context.Context, request mcp.CallToolRequest) (*mcp.CallToolResult, error) {
			owner, err := RequiredParam[string](request, "owner")
			if err != nil {
				return mcp.NewToolResultError(err.Error()), nil
			}
			repo, err := RequiredParam[string](request, "repo")
			if err != nil {
				return mcp.NewToolResultError(err.Error()), nil
			}
			issueNumber, err := RequiredInt(request, "issue_number")
			if err != nil {
				return mcp.NewToolResultError(err.Error()), nil
			}
			subIssueID, err := RequiredInt(request, "sub_issue_id")
			if err != nil {
				return mcp.NewToolResultError(err.Error()), nil
			}

			client, err := getClient(ctx)
            if err != nil {
                return nil, fmt.Errorf("failed to get GitHub client: %w", err)
            }

            subIssueRequest := github.SubIssueRequest{
                SubIssueID: int64(subIssueID),
            }

            subIssue, resp, err := client.SubIssue.Remove(ctx, owner, repo, int64(issueNumber), subIssueRequest)
            if err != nil {
                return ghErrors.NewGitHubAPIErrorResponse(ctx,
                    "failed to remove sub-issue",
                    resp,
                    err,
                ), nil
            }
            defer func() { _ = resp.Body.Close() }()

            if resp.StatusCode != http.StatusOK {
                body, err := io.ReadAll(resp.Body)
                if err != nil {
                    return nil, fmt.Errorf("failed to read response body: %w", err)
                }
                return mcp.NewToolResultError(fmt.Sprintf("failed to remove sub-issue: %s", string(body))), nil
            }

            r, err := json.Marshal(subIssue)
            if err != nil {
                return nil, fmt.Errorf("failed to marshal response: %w", err)
            }

            return mcp.NewToolResultText(string(r)), nil
        }
}

// ReprioritizeSubIssue creates a tool to reprioritize a sub-issue to a different position in the parent list.
func ReprioritizeSubIssue(getClient GetClientFn, t translations.TranslationHelperFunc) (tool mcp.Tool, handler server.ToolHandlerFunc) {
	return mcp.NewTool("reprioritize_sub_issue",
			mcp.WithDescription(t("TOOL_REPRIORITIZE_SUB_ISSUE_DESCRIPTION", "Reprioritize a sub-issue to a different position in the parent issue's sub-issue list.")),
			mcp.WithToolAnnotation(mcp.ToolAnnotation{
				Title:        t("TOOL_REPRIORITIZE_SUB_ISSUE_USER_TITLE", "Reprioritize sub-issue"),
				ReadOnlyHint: ToBoolPtr(false),
			}),
			mcp.WithString("owner",
				mcp.Required(),
				mcp.Description("Repository owner"),
			),
			mcp.WithString("repo",
				mcp.Required(),
				mcp.Description("Repository name"),
			),
			mcp.WithNumber("issue_number",
				mcp.Required(),
				mcp.Description("The number of the parent issue"),
			),
			mcp.WithNumber("sub_issue_id",
				mcp.Required(),
				mcp.Description("The ID of the sub-issue to reprioritize. ID is not the same as issue number"),
			),
			mcp.WithNumber("after_id",
				mcp.Description("The ID of the sub-issue to be prioritized after (either after_id OR before_id should be specified)"),
			),
			mcp.WithNumber("before_id",
				mcp.Description("The ID of the sub-issue to be prioritized before (either after_id OR before_id should be specified)"),
			),
		),
		func(ctx context.Context, request mcp.CallToolRequest) (*mcp.CallToolResult, error) {
			owner, err := RequiredParam[string](request, "owner")
			if err != nil {
				return mcp.NewToolResultError(err.Error()), nil
			}
			repo, err := RequiredParam[string](request, "repo")
			if err != nil {
				return mcp.NewToolResultError(err.Error()), nil
			}
			issueNumber, err := RequiredInt(request, "issue_number")
			if err != nil {
				return mcp.NewToolResultError(err.Error()), nil
			}
			subIssueID, err := RequiredInt(request, "sub_issue_id")
			if err != nil {
				return mcp.NewToolResultError(err.Error()), nil
			}

			// Handle optional positioning parameters
			afterID, err := OptionalIntParam(request, "after_id")
			if err != nil {
				return mcp.NewToolResultError(err.Error()), nil
			}
			beforeID, err := OptionalIntParam(request, "before_id")
			if err != nil {
				return mcp.NewToolResultError(err.Error()), nil
			}

			// Validate that either after_id or before_id is specified, but not both
			if afterID == 0 && beforeID == 0 {
				return mcp.NewToolResultError("either after_id or before_id must be specified"), nil
			}
			if afterID != 0 && beforeID != 0 {
				return mcp.NewToolResultError("only one of after_id or before_id should be specified, not both"), nil
			}

			client, err := getClient(ctx)
			if err != nil {
				return nil, fmt.Errorf("failed to get GitHub client: %w", err)
			}

			subIssueRequest := github.SubIssueRequest{
				SubIssueID: int64(subIssueID),
			}

			if afterID != 0 {
				afterIDInt64 := int64(afterID)
				subIssueRequest.AfterID = &afterIDInt64
			}
			if beforeID != 0 {
				beforeIDInt64 := int64(beforeID)
				subIssueRequest.BeforeID = &beforeIDInt64
			}

			subIssue, resp, err := client.SubIssue.Reprioritize(ctx, owner, repo, int64(issueNumber), subIssueRequest)
			if err != nil {
				return ghErrors.NewGitHubAPIErrorResponse(ctx,
					"failed to reprioritize sub-issue",
					resp,
					err,
				), nil
			}

			defer func() { _ = resp.Body.Close() }()

			if resp.StatusCode != http.StatusOK {
				body, err := io.ReadAll(resp.Body)
				if err != nil {
					return nil, fmt.Errorf("failed to read response body: %w", err)
				}
				return mcp.NewToolResultError(fmt.Sprintf("failed to reprioritize sub-issue: %s", string(body))), nil
			}

			r, err := json.Marshal(subIssue)
			if err != nil {
				return nil, fmt.Errorf("failed to marshal response: %w", err)
			}

			return mcp.NewToolResultText(string(r)), nil
		}
}

// SearchIssues creates a tool to search for issues.
func SearchIssues(getClient GetClientFn, t translations.TranslationHelperFunc) (tool mcp.Tool, handler server.ToolHandlerFunc) {
	return mcp.NewTool("search_issues",
			mcp.WithDescription(t("TOOL_SEARCH_ISSUES_DESCRIPTION", "Search for issues in GitHub repositories using issues search syntax already scoped to is:issue")),
			mcp.WithToolAnnotation(mcp.ToolAnnotation{
				Title:        t("TOOL_SEARCH_ISSUES_USER_TITLE", "Search issues"),
				ReadOnlyHint: ToBoolPtr(true),
			}),
			mcp.WithString("query",
				mcp.Required(),
				mcp.Description("Search query using GitHub issues search syntax"),
			),
			mcp.WithString("owner",
				mcp.Description("Optional repository owner. If provided with repo, only issues for this repository are listed."),
			),
			mcp.WithString("repo",
				mcp.Description("Optional repository name. If provided with owner, only issues for this repository are listed."),
			),
			mcp.WithString("sort",
				mcp.Description("Sort field by number of matches of categories, defaults to best match"),
				mcp.Enum(
					"comments",
					"reactions",
					"reactions-+1",
					"reactions--1",
					"reactions-smile",
					"reactions-thinking_face",
					"reactions-heart",
					"reactions-tada",
					"interactions",
					"created",
					"updated",
				),
			),
			mcp.WithString("order",
				mcp.Description("Sort order"),
				mcp.Enum("asc", "desc"),
			),
			WithPagination(),
		),
		func(ctx context.Context, request mcp.CallToolRequest) (*mcp.CallToolResult, error) {
			return searchHandler(ctx, getClient, request, "issue", "failed to search issues")
		}
}

// CreateIssue creates a tool to create a new issue in a GitHub repository.
func CreateIssue(getClient GetClientFn, t translations.TranslationHelperFunc) (tool mcp.Tool, handler server.ToolHandlerFunc) {
	return mcp.NewTool("create_issue",
			mcp.WithDescription(t("TOOL_CREATE_ISSUE_DESCRIPTION", "Create a new issue in a GitHub repository.")),
			mcp.WithToolAnnotation(mcp.ToolAnnotation{
				Title:        t("TOOL_CREATE_ISSUE_USER_TITLE", "Open new issue"),
				ReadOnlyHint: ToBoolPtr(false),
			}),
			mcp.WithString("owner",
				mcp.Required(),
				mcp.Description("Repository owner"),
			),
			mcp.WithString("repo",
				mcp.Required(),
				mcp.Description("Repository name"),
			),
			mcp.WithString("title",
				mcp.Required(),
				mcp.Description("Issue title"),
			),
			mcp.WithString("body",
				mcp.Description("Issue body content"),
			),
			mcp.WithArray("assignees",
				mcp.Description("Usernames to assign to this issue"),
				mcp.Items(
					map[string]any{
						"type": "string",
					},
				),
			),
			mcp.WithArray("labels",
				mcp.Description("Labels to apply to this issue"),
				mcp.Items(
					map[string]any{
						"type": "string",
					},
				),
			),
			mcp.WithNumber("milestone",
				mcp.Description("Milestone number"),
			),
		),
		func(ctx context.Context, request mcp.CallToolRequest) (*mcp.CallToolResult, error) {
			owner, err := RequiredParam[string](request, "owner")
			if err != nil {
				return mcp.NewToolResultError(err.Error()), nil
			}
			repo, err := RequiredParam[string](request, "repo")
			if err != nil {
				return mcp.NewToolResultError(err.Error()), nil
			}
			title, err := RequiredParam[string](request, "title")
			if err != nil {
				return mcp.NewToolResultError(err.Error()), nil
			}

			// Optional parameters
			body, err := OptionalParam[string](request, "body")
			if err != nil {
				return mcp.NewToolResultError(err.Error()), nil
			}

			// Get assignees
			assignees, err := OptionalStringArrayParam(request, "assignees")
			if err != nil {
				return mcp.NewToolResultError(err.Error()), nil
			}

			// Get labels
			labels, err := OptionalStringArrayParam(request, "labels")
			if err != nil {
				return mcp.NewToolResultError(err.Error()), nil
			}

			// Get optional milestone
			milestone, err := OptionalIntParam(request, "milestone")
			if err != nil {
				return mcp.NewToolResultError(err.Error()), nil
			}

			var milestoneNum *int
			if milestone != 0 {
				milestoneNum = &milestone
			}

			// Create the issue request
			issueRequest := &github.IssueRequest{
				Title:     github.Ptr(title),
				Body:      github.Ptr(body),
				Assignees: &assignees,
				Labels:    &labels,
				Milestone: milestoneNum,
			}

			client, err := getClient(ctx)
			if err != nil {
				return nil, fmt.Errorf("failed to get GitHub client: %w", err)
			}
			issue, resp, err := client.Issues.Create(ctx, owner, repo, issueRequest)
			if err != nil {
				return nil, fmt.Errorf("failed to create issue: %w", err)
			}
			defer func() { _ = resp.Body.Close() }()

			if resp.StatusCode != http.StatusCreated {
				body, err := io.ReadAll(resp.Body)
				if err != nil {
					return nil, fmt.Errorf("failed to read response body: %w", err)
				}
				return mcp.NewToolResultError(fmt.Sprintf("failed to create issue: %s", string(body))), nil
			}

			r, err := json.Marshal(issue)
			if err != nil {
				return nil, fmt.Errorf("failed to marshal response: %w", err)
			}

			return mcp.NewToolResultText(string(r)), nil
		}
}

// ListIssues creates a tool to list and filter repository issues
func ListIssues(getGQLClient GetGQLClientFn, t translations.TranslationHelperFunc) (tool mcp.Tool, handler server.ToolHandlerFunc) {
	return mcp.NewTool("list_issues",
			mcp.WithDescription(t("TOOL_LIST_ISSUES_DESCRIPTION", "List issues in a GitHub repository. For pagination, use the 'endCursor' from the previous response's 'pageInfo' in the 'after' parameter.")),
			mcp.WithToolAnnotation(mcp.ToolAnnotation{
				Title:        t("TOOL_LIST_ISSUES_USER_TITLE", "List issues"),
				ReadOnlyHint: ToBoolPtr(true),
			}),
			mcp.WithString("owner",
				mcp.Required(),
				mcp.Description("Repository owner"),
			),
			mcp.WithString("repo",
				mcp.Required(),
				mcp.Description("Repository name"),
			),
			mcp.WithString("state",
				mcp.Description("Filter by state, by default both open and closed issues are returned when not provided"),
				mcp.Enum("OPEN", "CLOSED"),
			),
			mcp.WithArray("labels",
				mcp.Description("Filter by labels"),
				mcp.Items(
					map[string]interface{}{
						"type": "string",
					},
				),
			),
			mcp.WithString("orderBy",
				mcp.Description("Order issues by field. If provided, the 'direction' also needs to be provided."),
				mcp.Enum("CREATED_AT", "UPDATED_AT", "COMMENTS"),
			),
			mcp.WithString("direction",
				mcp.Description("Order direction. If provided, the 'orderBy' also needs to be provided."),
				mcp.Enum("ASC", "DESC"),
			),
			mcp.WithString("since",
				mcp.Description("Filter by date (ISO 8601 timestamp)"),
			),
			WithCursorPagination(),
		),
		func(ctx context.Context, request mcp.CallToolRequest) (*mcp.CallToolResult, error) {
			owner, err := RequiredParam[string](request, "owner")
			if err != nil {
				return mcp.NewToolResultError(err.Error()), nil
			}
			repo, err := RequiredParam[string](request, "repo")
			if err != nil {
				return mcp.NewToolResultError(err.Error()), nil
			}

			// Set optional parameters if provided
			state, err := OptionalParam[string](request, "state")
			if err != nil {
				return mcp.NewToolResultError(err.Error()), nil
			}

			// If the state has a value, cast into an array of strings
			var states []githubv4.IssueState
			if state != "" {
				states = append(states, githubv4.IssueState(state))
			} else {
				states = []githubv4.IssueState{githubv4.IssueStateOpen, githubv4.IssueStateClosed}
			}

			// Get labels
			labels, err := OptionalStringArrayParam(request, "labels")
			if err != nil {
				return mcp.NewToolResultError(err.Error()), nil
			}

			orderBy, err := OptionalParam[string](request, "orderBy")
			if err != nil {
				return mcp.NewToolResultError(err.Error()), nil
			}

			direction, err := OptionalParam[string](request, "direction")
			if err != nil {
				return mcp.NewToolResultError(err.Error()), nil
			}

			// These variables are required for the GraphQL query to be set by default
			// If orderBy is empty, default to CREATED_AT
			if orderBy == "" {
				orderBy = "CREATED_AT"
			}
			// If direction is empty, default to DESC
			if direction == "" {
				direction = "DESC"
			}

			since, err := OptionalParam[string](request, "since")
			if err != nil {
				return mcp.NewToolResultError(err.Error()), nil
			}

			// There are two optional parameters: since and labels.
			var sinceTime time.Time
			var hasSince bool
			if since != "" {
				sinceTime, err = parseISOTimestamp(since)
				if err != nil {
					return mcp.NewToolResultError(fmt.Sprintf("failed to list issues: %s", err.Error())), nil
				}
				hasSince = true
			}
			hasLabels := len(labels) > 0

			// Get pagination parameters and convert to GraphQL format
			pagination, err := OptionalCursorPaginationParams(request)
			if err != nil {
				return nil, err
			}

			// Check if someone tried to use page-based pagination instead of cursor-based
			if _, pageProvided := request.GetArguments()["page"]; pageProvided {
				return mcp.NewToolResultError("This tool uses cursor-based pagination. Use the 'after' parameter with the 'endCursor' value from the previous response instead of 'page'."), nil
			}

			// Check if pagination parameters were explicitly provided
			_, perPageProvided := request.GetArguments()["perPage"]
			paginationExplicit := perPageProvided

			paginationParams, err := pagination.ToGraphQLParams()
			if err != nil {
				return nil, err
<<<<<<< HEAD
			}

			// Use default of 30 if pagination was not explicitly provided
			if !paginationExplicit {
				defaultFirst := int32(DefaultGraphQLPageSize)
				paginationParams.First = &defaultFirst
			}

=======
			}

			// Use default of 30 if pagination was not explicitly provided
			if !paginationExplicit {
				defaultFirst := int32(DefaultGraphQLPageSize)
				paginationParams.First = &defaultFirst
			}

>>>>>>> 0e7a25ea
			client, err := getGQLClient(ctx)
			if err != nil {
				return mcp.NewToolResultError(fmt.Sprintf("failed to get GitHub GQL client: %v", err)), nil
			}

			vars := map[string]interface{}{
				"owner":     githubv4.String(owner),
				"repo":      githubv4.String(repo),
				"states":    states,
				"orderBy":   githubv4.IssueOrderField(orderBy),
				"direction": githubv4.OrderDirection(direction),
				"first":     githubv4.Int(*paginationParams.First),
			}

			if paginationParams.After != nil {
				vars["after"] = githubv4.String(*paginationParams.After)
			} else {
				// Used within query, therefore must be set to nil and provided as $after
				vars["after"] = (*githubv4.String)(nil)
			}

			// Ensure optional parameters are set
			if hasLabels {
				// Use query with labels filtering - convert string labels to githubv4.String slice
				labelStrings := make([]githubv4.String, len(labels))
				for i, label := range labels {
					labelStrings[i] = githubv4.String(label)
				}
				vars["labels"] = labelStrings
<<<<<<< HEAD
			}

			if hasSince {
				vars["since"] = githubv4.DateTime{Time: sinceTime}
			}

			issueQuery := getIssueQueryType(hasLabels, hasSince)
			if err := client.Query(ctx, issueQuery, vars); err != nil {
				return mcp.NewToolResultError(err.Error()), nil
			}

=======
			}

			if hasSince {
				vars["since"] = githubv4.DateTime{Time: sinceTime}
			}

			issueQuery := getIssueQueryType(hasLabels, hasSince)
			if err := client.Query(ctx, issueQuery, vars); err != nil {
				return mcp.NewToolResultError(err.Error()), nil
			}

>>>>>>> 0e7a25ea
			// Extract and convert all issue nodes using the common interface
			var issues []*github.Issue
			var pageInfo struct {
				HasNextPage     githubv4.Boolean
				HasPreviousPage githubv4.Boolean
				StartCursor     githubv4.String
				EndCursor       githubv4.String
			}
			var totalCount int

			if queryResult, ok := issueQuery.(IssueQueryResult); ok {
				fragment := queryResult.GetIssueFragment()
				for _, issue := range fragment.Nodes {
					issues = append(issues, fragmentToIssue(issue))
				}
				pageInfo = fragment.PageInfo
				totalCount = fragment.TotalCount
			}

			// Create response with issues
			response := map[string]interface{}{
				"issues": issues,
				"pageInfo": map[string]interface{}{
					"hasNextPage":     pageInfo.HasNextPage,
					"hasPreviousPage": pageInfo.HasPreviousPage,
					"startCursor":     string(pageInfo.StartCursor),
					"endCursor":       string(pageInfo.EndCursor),
				},
				"totalCount": totalCount,
			}
			out, err := json.Marshal(response)
			if err != nil {
				return nil, fmt.Errorf("failed to marshal issues: %w", err)
			}
			return mcp.NewToolResultText(string(out)), nil
		}
}

// UpdateIssue creates a tool to update an existing issue in a GitHub repository.
func UpdateIssue(getClient GetClientFn, t translations.TranslationHelperFunc) (tool mcp.Tool, handler server.ToolHandlerFunc) {
	return mcp.NewTool("update_issue",
			mcp.WithDescription(t("TOOL_UPDATE_ISSUE_DESCRIPTION", "Update an existing issue in a GitHub repository.")),
			mcp.WithToolAnnotation(mcp.ToolAnnotation{
				Title:        t("TOOL_UPDATE_ISSUE_USER_TITLE", "Edit issue"),
				ReadOnlyHint: ToBoolPtr(false),
			}),
			mcp.WithString("owner",
				mcp.Required(),
				mcp.Description("Repository owner"),
			),
			mcp.WithString("repo",
				mcp.Required(),
				mcp.Description("Repository name"),
			),
			mcp.WithNumber("issue_number",
				mcp.Required(),
				mcp.Description("Issue number to update"),
			),
			mcp.WithString("title",
				mcp.Description("New title"),
			),
			mcp.WithString("body",
				mcp.Description("New description"),
			),
			mcp.WithString("state",
				mcp.Description("New state"),
				mcp.Enum("open", "closed"),
			),
			mcp.WithArray("labels",
				mcp.Description("New labels"),
				mcp.Items(
					map[string]interface{}{
						"type": "string",
					},
				),
			),
			mcp.WithArray("assignees",
				mcp.Description("New assignees"),
				mcp.Items(
					map[string]interface{}{
						"type": "string",
					},
				),
			),
			mcp.WithNumber("milestone",
				mcp.Description("New milestone number"),
			),
		),
		func(ctx context.Context, request mcp.CallToolRequest) (*mcp.CallToolResult, error) {
			owner, err := RequiredParam[string](request, "owner")
			if err != nil {
				return mcp.NewToolResultError(err.Error()), nil
			}
			repo, err := RequiredParam[string](request, "repo")
			if err != nil {
				return mcp.NewToolResultError(err.Error()), nil
			}
			issueNumber, err := RequiredInt(request, "issue_number")
			if err != nil {
				return mcp.NewToolResultError(err.Error()), nil
			}

			// Create the issue request with only provided fields
			issueRequest := &github.IssueRequest{}

			// Set optional parameters if provided
			title, err := OptionalParam[string](request, "title")
			if err != nil {
				return mcp.NewToolResultError(err.Error()), nil
			}
			if title != "" {
				issueRequest.Title = github.Ptr(title)
			}

			body, err := OptionalParam[string](request, "body")
			if err != nil {
				return mcp.NewToolResultError(err.Error()), nil
			}
			if body != "" {
				issueRequest.Body = github.Ptr(body)
			}

			state, err := OptionalParam[string](request, "state")
			if err != nil {
				return mcp.NewToolResultError(err.Error()), nil
			}
			if state != "" {
				issueRequest.State = github.Ptr(state)
			}

			// Get labels
			labels, err := OptionalStringArrayParam(request, "labels")
			if err != nil {
				return mcp.NewToolResultError(err.Error()), nil
			}
			if len(labels) > 0 {
				issueRequest.Labels = &labels
			}

			// Get assignees
			assignees, err := OptionalStringArrayParam(request, "assignees")
			if err != nil {
				return mcp.NewToolResultError(err.Error()), nil
			}
			if len(assignees) > 0 {
				issueRequest.Assignees = &assignees
			}

			milestone, err := OptionalIntParam(request, "milestone")
			if err != nil {
				return mcp.NewToolResultError(err.Error()), nil
			}
			if milestone != 0 {
				milestoneNum := milestone
				issueRequest.Milestone = &milestoneNum
			}

			client, err := getClient(ctx)
			if err != nil {
				return nil, fmt.Errorf("failed to get GitHub client: %w", err)
			}
			updatedIssue, resp, err := client.Issues.Edit(ctx, owner, repo, issueNumber, issueRequest)
			if err != nil {
				return nil, fmt.Errorf("failed to update issue: %w", err)
			}
			defer func() { _ = resp.Body.Close() }()

			if resp.StatusCode != http.StatusOK {
				body, err := io.ReadAll(resp.Body)
				if err != nil {
					return nil, fmt.Errorf("failed to read response body: %w", err)
				}
				return mcp.NewToolResultError(fmt.Sprintf("failed to update issue: %s", string(body))), nil
			}

			r, err := json.Marshal(updatedIssue)
			if err != nil {
				return nil, fmt.Errorf("failed to marshal response: %w", err)
			}

			return mcp.NewToolResultText(string(r)), nil
		}
}

// GetIssueComments creates a tool to get comments for a GitHub issue.
func GetIssueComments(getClient GetClientFn, t translations.TranslationHelperFunc) (tool mcp.Tool, handler server.ToolHandlerFunc) {
	return mcp.NewTool("get_issue_comments",
			mcp.WithDescription(t("TOOL_GET_ISSUE_COMMENTS_DESCRIPTION", "Get comments for a specific issue in a GitHub repository.")),
			mcp.WithToolAnnotation(mcp.ToolAnnotation{
				Title:        t("TOOL_GET_ISSUE_COMMENTS_USER_TITLE", "Get issue comments"),
				ReadOnlyHint: ToBoolPtr(true),
			}),
			mcp.WithString("owner",
				mcp.Required(),
				mcp.Description("Repository owner"),
			),
			mcp.WithString("repo",
				mcp.Required(),
				mcp.Description("Repository name"),
			),
			mcp.WithNumber("issue_number",
				mcp.Required(),
				mcp.Description("Issue number"),
			),
			WithPagination(),
		),
		func(ctx context.Context, request mcp.CallToolRequest) (*mcp.CallToolResult, error) {
			owner, err := RequiredParam[string](request, "owner")
			if err != nil {
				return mcp.NewToolResultError(err.Error()), nil
			}
			repo, err := RequiredParam[string](request, "repo")
			if err != nil {
				return mcp.NewToolResultError(err.Error()), nil
			}
			issueNumber, err := RequiredInt(request, "issue_number")
			if err != nil {
				return mcp.NewToolResultError(err.Error()), nil
			}
			pagination, err := OptionalPaginationParams(request)
			if err != nil {
				return mcp.NewToolResultError(err.Error()), nil
			}

			opts := &github.IssueListCommentsOptions{
				ListOptions: github.ListOptions{
					Page:    pagination.Page,
					PerPage: pagination.PerPage,
				},
			}

			client, err := getClient(ctx)
			if err != nil {
				return nil, fmt.Errorf("failed to get GitHub client: %w", err)
			}
			comments, resp, err := client.Issues.ListComments(ctx, owner, repo, issueNumber, opts)
			if err != nil {
				return nil, fmt.Errorf("failed to get issue comments: %w", err)
			}
			defer func() { _ = resp.Body.Close() }()

			if resp.StatusCode != http.StatusOK {
				body, err := io.ReadAll(resp.Body)
				if err != nil {
					return nil, fmt.Errorf("failed to read response body: %w", err)
				}
				return mcp.NewToolResultError(fmt.Sprintf("failed to get issue comments: %s", string(body))), nil
			}

			r, err := json.Marshal(comments)
			if err != nil {
				return nil, fmt.Errorf("failed to marshal response: %w", err)
			}

			return mcp.NewToolResultText(string(r)), nil
		}
}

// mvpDescription is an MVP idea for generating tool descriptions from structured data in a shared format.
// It is not intended for widespread usage and is not a complete implementation.
type mvpDescription struct {
	summary        string
	outcomes       []string
	referenceLinks []string
}

func (d *mvpDescription) String() string {
	var sb strings.Builder
	sb.WriteString(d.summary)
	if len(d.outcomes) > 0 {
		sb.WriteString("\n\n")
		sb.WriteString("This tool can help with the following outcomes:\n")
		for _, outcome := range d.outcomes {
			sb.WriteString(fmt.Sprintf("- %s\n", outcome))
		}
	}

	if len(d.referenceLinks) > 0 {
		sb.WriteString("\n\n")
		sb.WriteString("More information can be found at:\n")
		for _, link := range d.referenceLinks {
			sb.WriteString(fmt.Sprintf("- %s\n", link))
		}
	}

	return sb.String()
}

func AssignCopilotToIssue(getGQLClient GetGQLClientFn, t translations.TranslationHelperFunc) (mcp.Tool, server.ToolHandlerFunc) {
	description := mvpDescription{
		summary: "Assign Copilot to a specific issue in a GitHub repository.",
		outcomes: []string{
			"a Pull Request created with source code changes to resolve the issue",
		},
		referenceLinks: []string{
			"https://docs.github.com/en/copilot/using-github-copilot/using-copilot-coding-agent-to-work-on-tasks/about-assigning-tasks-to-copilot",
		},
	}

	return mcp.NewTool("assign_copilot_to_issue",
			mcp.WithDescription(t("TOOL_ASSIGN_COPILOT_TO_ISSUE_DESCRIPTION", description.String())),
			mcp.WithToolAnnotation(mcp.ToolAnnotation{
				Title:          t("TOOL_ASSIGN_COPILOT_TO_ISSUE_USER_TITLE", "Assign Copilot to issue"),
				ReadOnlyHint:   ToBoolPtr(false),
				IdempotentHint: ToBoolPtr(true),
			}),
			mcp.WithString("owner",
				mcp.Required(),
				mcp.Description("Repository owner"),
			),
			mcp.WithString("repo",
				mcp.Required(),
				mcp.Description("Repository name"),
			),
			mcp.WithNumber("issueNumber",
				mcp.Required(),
				mcp.Description("Issue number"),
			),
		),
		func(ctx context.Context, request mcp.CallToolRequest) (*mcp.CallToolResult, error) {
			var params struct {
				Owner       string
				Repo        string
				IssueNumber int32
			}
			if err := mapstructure.Decode(request.Params.Arguments, &params); err != nil {
				return mcp.NewToolResultError(err.Error()), nil
			}

			client, err := getGQLClient(ctx)
			if err != nil {
				return nil, fmt.Errorf("failed to get GitHub client: %w", err)
			}

			// Firstly, we try to find the copilot bot in the suggested actors for the repository.
			// Although as I write this, we would expect copilot to be at the top of the list, in future, maybe
			// it will not be on the first page of responses, thus we will keep paginating until we find it.
			type botAssignee struct {
				ID       githubv4.ID
				Login    string
				TypeName string `graphql:"__typename"`
			}

			type suggestedActorsQuery struct {
				Repository struct {
					SuggestedActors struct {
						Nodes []struct {
							Bot botAssignee `graphql:"... on Bot"`
						}
						PageInfo struct {
							HasNextPage bool
							EndCursor   string
						}
					} `graphql:"suggestedActors(first: 100, after: $endCursor, capabilities: CAN_BE_ASSIGNED)"`
				} `graphql:"repository(owner: $owner, name: $name)"`
			}

			variables := map[string]any{
				"owner":     githubv4.String(params.Owner),
				"name":      githubv4.String(params.Repo),
				"endCursor": (*githubv4.String)(nil),
			}

			var copilotAssignee *botAssignee
			for {
				var query suggestedActorsQuery
				err := client.Query(ctx, &query, variables)
				if err != nil {
					return nil, err
				}

				// Iterate all the returned nodes looking for the copilot bot, which is supposed to have the
				// same name on each host. We need this in order to get the ID for later assignment.
				for _, node := range query.Repository.SuggestedActors.Nodes {
					if node.Bot.Login == "copilot-swe-agent" {
						copilotAssignee = &node.Bot
						break
					}
				}

				if !query.Repository.SuggestedActors.PageInfo.HasNextPage {
					break
				}
				variables["endCursor"] = githubv4.String(query.Repository.SuggestedActors.PageInfo.EndCursor)
			}

			// If we didn't find the copilot bot, we can't proceed any further.
			if copilotAssignee == nil {
				// The e2e tests depend upon this specific message to skip the test.
				return mcp.NewToolResultError("copilot isn't available as an assignee for this issue. Please inform the user to visit https://docs.github.com/en/copilot/using-github-copilot/using-copilot-coding-agent-to-work-on-tasks/about-assigning-tasks-to-copilot for more information."), nil
			}

			// Next let's get the GQL Node ID and current assignees for this issue because the only way to
			// assign copilot is to use replaceActorsForAssignable which requires the full list.
			var getIssueQuery struct {
				Repository struct {
					Issue struct {
						ID        githubv4.ID
						Assignees struct {
							Nodes []struct {
								ID githubv4.ID
							}
						} `graphql:"assignees(first: 100)"`
					} `graphql:"issue(number: $number)"`
				} `graphql:"repository(owner: $owner, name: $name)"`
			}

			variables = map[string]any{
				"owner":  githubv4.String(params.Owner),
				"name":   githubv4.String(params.Repo),
				"number": githubv4.Int(params.IssueNumber),
			}

			if err := client.Query(ctx, &getIssueQuery, variables); err != nil {
				return mcp.NewToolResultError(fmt.Sprintf("failed to get issue ID: %v", err)), nil
			}

			// Finally, do the assignment. Just for reference, assigning copilot to an issue that it is already
			// assigned to seems to have no impact (which is a good thing).
			var assignCopilotMutation struct {
				ReplaceActorsForAssignable struct {
					Typename string `graphql:"__typename"` // Not required but we need a selector or GQL errors
				} `graphql:"replaceActorsForAssignable(input: $input)"`
			}

			actorIDs := make([]githubv4.ID, len(getIssueQuery.Repository.Issue.Assignees.Nodes)+1)
			for i, node := range getIssueQuery.Repository.Issue.Assignees.Nodes {
				actorIDs[i] = node.ID
			}
			actorIDs[len(getIssueQuery.Repository.Issue.Assignees.Nodes)] = copilotAssignee.ID

			if err := client.Mutate(
				ctx,
				&assignCopilotMutation,
				ReplaceActorsForAssignableInput{
					AssignableID: getIssueQuery.Repository.Issue.ID,
					ActorIDs:     actorIDs,
				},
				nil,
			); err != nil {
				return nil, fmt.Errorf("failed to replace actors for assignable: %w", err)
			}

			return mcp.NewToolResultText("successfully assigned copilot to issue"), nil
		}
}

type ReplaceActorsForAssignableInput struct {
	AssignableID githubv4.ID   `json:"assignableId"`
	ActorIDs     []githubv4.ID `json:"actorIds"`
}

// parseISOTimestamp parses an ISO 8601 timestamp string into a time.Time object.
// Returns the parsed time or an error if parsing fails.
// Example formats supported: "2023-01-15T14:30:00Z", "2023-01-15"
func parseISOTimestamp(timestamp string) (time.Time, error) {
	if timestamp == "" {
		return time.Time{}, fmt.Errorf("empty timestamp")
	}

	// Try RFC3339 format (standard ISO 8601 with time)
	t, err := time.Parse(time.RFC3339, timestamp)
	if err == nil {
		return t, nil
	}

	// Try simple date format (YYYY-MM-DD)
	t, err = time.Parse("2006-01-02", timestamp)
	if err == nil {
		return t, nil
	}

	// Return error with supported formats
	return time.Time{}, fmt.Errorf("invalid ISO 8601 timestamp: %s (supported formats: YYYY-MM-DDThh:mm:ssZ or YYYY-MM-DD)", timestamp)
}

func AssignCodingAgentPrompt(t translations.TranslationHelperFunc) (tool mcp.Prompt, handler server.PromptHandlerFunc) {
	return mcp.NewPrompt("AssignCodingAgent",
			mcp.WithPromptDescription(t("PROMPT_ASSIGN_CODING_AGENT_DESCRIPTION", "Assign GitHub Coding Agent to multiple tasks in a GitHub repository.")),
			mcp.WithArgument("repo", mcp.ArgumentDescription("The repository to assign tasks in (owner/repo)."), mcp.RequiredArgument()),
		), func(_ context.Context, request mcp.GetPromptRequest) (*mcp.GetPromptResult, error) {
			repo := request.Params.Arguments["repo"]

			messages := []mcp.PromptMessage{
				{
					Role:    "system",
					Content: mcp.NewTextContent("You are a personal assistant for GitHub the Copilot GitHub Coding Agent. Your task is to help the user assign tasks to the Coding Agent based on their open GitHub issues. You can use `assign_copilot_to_issue` tool to assign the Coding Agent to issues that are suitable for autonomous work, and `search_issues` tool to find issues that match the user's criteria. You can also use `list_issues` to get a list of issues in the repository."),
				},
				{
					Role:    "user",
					Content: mcp.NewTextContent(fmt.Sprintf("Please go and get a list of the most recent 10 issues from the %s GitHub repository", repo)),
				},
				{
					Role:    "assistant",
					Content: mcp.NewTextContent(fmt.Sprintf("Sure! I will get a list of the 10 most recent issues for the repo %s.", repo)),
				},
				{
					Role:    "user",
					Content: mcp.NewTextContent("For each issue, please check if it is a clearly defined coding task with acceptance criteria and a low to medium complexity to identify issues that are suitable for an AI Coding Agent to work on. Then assign each of the identified issues to Copilot."),
				},
				{
					Role:    "assistant",
					Content: mcp.NewTextContent("Certainly! Let me carefully check which ones are clearly scoped issues that are good to assign to the coding agent, and I will summarize and assign them now."),
				},
				{
					Role:    "user",
					Content: mcp.NewTextContent("Great, if you are unsure if an issue is good to assign, ask me first, rather than assigning copilot. If you are certain the issue is clear and suitable you can assign it to Copilot without asking."),
				},
			}
			return &mcp.GetPromptResult{
				Messages: messages,
			}, nil
		}
}<|MERGE_RESOLUTION|>--- conflicted
+++ resolved
@@ -994,7 +994,6 @@
 			paginationParams, err := pagination.ToGraphQLParams()
 			if err != nil {
 				return nil, err
-<<<<<<< HEAD
 			}
 
 			// Use default of 30 if pagination was not explicitly provided
@@ -1003,16 +1002,6 @@
 				paginationParams.First = &defaultFirst
 			}
 
-=======
-			}
-
-			// Use default of 30 if pagination was not explicitly provided
-			if !paginationExplicit {
-				defaultFirst := int32(DefaultGraphQLPageSize)
-				paginationParams.First = &defaultFirst
-			}
-
->>>>>>> 0e7a25ea
 			client, err := getGQLClient(ctx)
 			if err != nil {
 				return mcp.NewToolResultError(fmt.Sprintf("failed to get GitHub GQL client: %v", err)), nil
@@ -1042,7 +1031,6 @@
 					labelStrings[i] = githubv4.String(label)
 				}
 				vars["labels"] = labelStrings
-<<<<<<< HEAD
 			}
 
 			if hasSince {
@@ -1054,19 +1042,6 @@
 				return mcp.NewToolResultError(err.Error()), nil
 			}
 
-=======
-			}
-
-			if hasSince {
-				vars["since"] = githubv4.DateTime{Time: sinceTime}
-			}
-
-			issueQuery := getIssueQueryType(hasLabels, hasSince)
-			if err := client.Query(ctx, issueQuery, vars); err != nil {
-				return mcp.NewToolResultError(err.Error()), nil
-			}
-
->>>>>>> 0e7a25ea
 			// Extract and convert all issue nodes using the common interface
 			var issues []*github.Issue
 			var pageInfo struct {
